"""
instructions.py

This module defines the instructions that can be executed in the scheduling environment.
Instructions are used to control the execution of tasks, manage their states, and interact
with the scheduler.
"""

from typing import ClassVar, Final, TypeAlias, Iterable
from typing_extensions import Unpack, TypeIs

from dataclasses import dataclass

from mypy_extensions import mypyc_attr, u8

from ._common import TASK_ID, TIME, MACHINE_ID, Int
from .tasks import Tasks

SingleAction: TypeAlias = tuple["str | Instruction", Unpack[tuple[Int, ...]]]
ActionType: TypeAlias = SingleAction | Iterable[SingleAction] | None


def is_single_action(
    action: ActionType,
) -> TypeIs[SingleAction]:
    "Check if the action is a single instruction or a iterable of instructions."
    if not isinstance(action, tuple):
        return False

    return isinstance(action[0], str) and all(
        isinstance(arg, Int) for arg in action[1:]
    )


# Flags are not supported by mypyc yet
class Action:
    "Flags for possible actions made by the scheduler in response to an instruction."

    # Tell the scheduler the instruction was skiped, the default behavior is to remove
    # the instruction after processing it, but this flag disables that
    SKIPPED: Final[u8] = 1

    # The scheduler should reevaluate the current bounds (used when preempting tasks)
    REEVALUATE: Final[u8] = 2

    # The scheduler should propagate the constraints further
    PROPAGATE: Final[u8] = 4

    # The scheduler should advance the time
    ADVANCE: Final[u8] = 8

    # The scheduler should advance to the next decision point
    ADVANCE_NEXT: Final[u8] = 16

    # The scheduler should raise an exception
    RAISE: Final[u8] = 32

    # The scheduler should stop processing instructions
    HALT: Final[u8] = 64

    DONE: Final[u8] = PROPAGATE | ADVANCE
    ERROR: Final[u8] = RAISE | HALT
    WAIT: Final[u8] = SKIPPED | ADVANCE_NEXT


@dataclass
class Signal:
    "Action signal with additional parameters."

    action: u8
    time: TIME = 0
    info: str = ""


@mypyc_attr(allow_interpreted_subclasses=True)
class Instruction:
    """
    Base class for all instructions in the scheduling environment.

    Instructions are used to control the execution of tasks, manage their states, and interact
    with the scheduler. Each instruction has a name and a method to process it.

    You can create custom instructions by subclassing this class and implementing the
    `process` method.
    Caution: Instructions directly manipulate the state of tasks and the scheduler, so
    new ones should be implemented carefully.
    """

    name: ClassVar[str]

    def process(
        self,
        current_time: TIME,
        tasks: Tasks,
        scheduled_instructions: dict[TIME, list["Instruction"]],
    ) -> Signal:
        "Process the instruction at the given current time."
        raise NotImplementedError

    def __repr__(self) -> str:
        return f"Instruction: {self.name}"


class Execute(Instruction):
    "Executes a task on a specific machine. If the task cannot be executed, it is waited for."

    name = "execute"

    def __init__(
        self,
        id: TASK_ID,
        machine: MACHINE_ID = -1,
        job_oriented: bool = False,
<<<<<<< HEAD
        wait: bool = False,
=======
        wait: bool = False
>>>>>>> 9ab9b2da
    ):
        self.id = id
        self.machine = machine
        self.job_oriented = job_oriented
        self.wait = wait

    def __repr__(self) -> str:
        instruction = "Submit" if self.wait else "Execute"
        unit = "job" if self.job_oriented else "task"

        return f"{instruction} {unit} {self.id} on machine {self.machine}"

    def process(
        self,
        current_time: TIME,
        tasks: Tasks,
        scheduled_instructions: dict[TIME, list[Instruction]],
    ) -> Signal:
        if self.job_oriented:
            all_fixed = True
            for task in tasks.jobs[self.id]:
                if task.is_available(current_time, self.machine):
                    tasks.fix_task(self.id, self.machine, current_time)

                    return Signal(Action.DONE)

                if not task.is_fixed():
                    all_fixed = False

            if all_fixed:
                return Signal(
                    Action.RAISE,
                    info=f"Job {self.id} cannot be executed. All tasks are already fixed.",
                )

        else:
            task = tasks[self.id]
            if task.is_available(current_time, self.machine):
                tasks.fix_task(self.id, self.machine, current_time)

                return Signal(Action.DONE)

            if task.is_fixed():
                return Signal(
                    Action.RAISE,
                    info=f"Task {self.id} cannot be executed. It is already being executed or completed",
                )

        return Signal(
            Action.WAIT if self.wait else Action.SKIPPED,
        )

<<<<<<< HEAD

class Submit(Execute):
    "Submits a task to a specific machine. If the task cannot be executed, it is waited for."

=======
class Submit(Execute):
    "Submits a task to a specific machine. If the task cannot be executed, it is waited for."

>>>>>>> 9ab9b2da
    name = "submit"

    def __init__(
        self,
        id: TASK_ID,
        machine: MACHINE_ID = -1,
        job_oriented: bool = False,
    ):
        super().__init__(id, machine, job_oriented, wait=True)


class Pause(Instruction):
    "Pauses a task if it is currently executing. Can only be used in preemptive scheduling."

    name = "pause"

    def __init__(self, task_id: TASK_ID):
        self.task_id = task_id

    def __repr__(self) -> str:
        return super().__repr__() + f" task {self.task_id}"

    def process(
        self,
        current_time: TIME,
        tasks: Tasks,
        scheduled_instructions: dict[TIME, list[Instruction]],
    ) -> Signal:
        task = tasks[self.task_id]

        if task.is_executing(current_time):
            tasks.unfix_task(self.task_id, current_time)

            return Signal(Action.DONE | Action.REEVALUATE)

        if task.is_completed(current_time):
            return Signal(Action.ERROR, info=f"Task {self.task_id} already terminated")

        return Signal(Action.WAIT)


class Complete(Instruction):
    "Advances the current time to the end of an executing task."

    name = "complete"

    def __init__(self, task_id: TASK_ID):
        self.task_id = task_id

    def __repr__(self) -> str:
        return super().__repr__() + f" task {self.task_id}"

    def process(
        self,
        current_time: TIME,
        tasks: Tasks,
        scheduled_instructions: dict[TIME, list[Instruction]],
    ) -> Signal:
        task = tasks[self.task_id]
        if task.is_executing(current_time):
            return Signal(Action.ADVANCE, task.get_end())

        if task.is_completed(current_time):
            return Signal(Action.ERROR, info=f"Task {self.task_id} already terminated")

        return Signal(Action.WAIT)


class Advance(Instruction):
    "Advances the current time by a specified amount or to the next decision point if not specified."

    name = "advance"

    def __init__(self, time: TIME = -1):
        self.time = time

    def __repr__(self) -> str:
        if self.time == -1:
            return super().__repr__() + " to the next decision point"

        return super().__repr__() + f" by {self.time} units"

    def process(
        self,
        current_time: TIME,
        tasks: Tasks,
        scheduled_instructions: dict[TIME, list[Instruction]],
    ) -> Signal:
        if self.time == -1:
            return Signal(Action.ADVANCE_NEXT)

        return Signal(Action.ADVANCE, current_time + self.time)


class Query(Instruction):
    "When processed, halts the environment and returns its current state."

    name = "query"

    def process(
        self,
        current_time: TIME,
        tasks: Tasks,
        scheduled_instructions: dict[TIME, list[Instruction]],
    ) -> Signal:
        return Signal(Action.HALT)


class Clear(Instruction):
    "Clears all upcoming instructions and resets the schedule."

    name = "clear"

    def process(
        self,
        current_time: TIME,
        tasks: Tasks,
        scheduled_instructions: dict[TIME, list[Instruction]],
    ) -> Signal:
        scheduled_instructions.clear()
        scheduled_instructions[-1] = list()

        return Signal(Action.DONE)


def parse_args(
    args: tuple[int, ...],
    output_size: int,
) -> tuple[int, ...]:
    "Parse the raw instruction arguments into required and optional arguments."
    return args + (-1,) * (output_size - len(args))
<<<<<<< HEAD


n_max_args: Final[int] = 3
=======
>>>>>>> 9ab9b2da


n_max_args: Final[int] = 3
def parse_instruction(
    action: str | Instruction, args: tuple[int, ...], tasks: Tasks
) -> tuple[Instruction, TIME]:
    "Parse raw instruction arguments into an Instruction object and the scheduled time."
    if isinstance(action, Instruction):
<<<<<<< HEAD
        (time,) = parse_args(args, 1)
=======
        time, = parse_args(args, 1)
>>>>>>> 9ab9b2da
        instruction = action

    else:
        is_execute = action.startswith("execute")
        is_submit = action.startswith("submit")
<<<<<<< HEAD

        if is_execute or is_submit:
            job_oriented = action.endswith("job")

            if 0 < len(args) <= 2 and len(tasks[args[0]].machines) == 1:
                # If the task has only one machine, we can skip the machine argument
                machine = tasks[args[0]].machines[0]
                id, time = parse_args(args, 2)

            else:
                id, machine, time = parse_args(args, 3)

            instruction = Execute(id, machine, job_oriented, wait=is_submit)

        elif action == "pause":
            task_id, time = parse_args(args, 2)

            instruction = Pause(task_id)

        elif action == "complete":
            task_id, time = parse_args(args, 2)

            instruction = Complete(task_id)

        elif action == "advance":
            to_time, time = parse_args(args, 2)

            instruction = Advance(to_time)

        elif action == "query":
            (time,) = parse_args(args, 1)

            instruction = Query()

        elif action == "clear":
            (time,) = parse_args(args, 1)
=======

        if is_execute or is_submit:
            job_oriented = action.endswith("job")

            if 0 < len(args) <= 2 and len(tasks[args[0]].machines) == 1:
                # If the task has only one machine, we can skip the machine argument
                machine = tasks[args[0]].machines[0]
                id, time = parse_args(args, 2)

            else:
                id, machine, time = parse_args(args, 3)

            instruction = Execute(
                id, machine, job_oriented, wait=is_submit
            )

        elif action == "pause":
            task_id, time = parse_args(args, 2)

            instruction = Pause(task_id)

        elif action == "complete":
            task_id, time = parse_args(args, 2)

            instruction = Complete(task_id)

        elif action == "advance":
            to_time, time = parse_args(args, 2)

            instruction = Advance(to_time)

        elif action == "query":
            time, = parse_args(args, 1)

            instruction = Query()

        elif action == "clear":
            time, = parse_args(args, 1)
>>>>>>> 9ab9b2da
            instruction = Clear()

        else:
            raise ValueError(f"Unknown instruction {action}")

    return instruction, time<|MERGE_RESOLUTION|>--- conflicted
+++ resolved
@@ -111,18 +111,20 @@
         id: TASK_ID,
         machine: MACHINE_ID = -1,
         job_oriented: bool = False,
-<<<<<<< HEAD
         wait: bool = False,
-=======
-        wait: bool = False
->>>>>>> 9ab9b2da
     ):
         self.id = id
         self.machine = machine
         self.job_oriented = job_oriented
         self.wait = wait
-
-    def __repr__(self) -> str:
+        self.job_oriented = job_oriented
+        self.wait = wait
+
+    def __repr__(self) -> str:
+        instruction = "Submit" if self.wait else "Execute"
+        unit = "job" if self.job_oriented else "task"
+
+        return f"{instruction} {unit} {self.id} on machine {self.machine}"
         instruction = "Submit" if self.wait else "Execute"
         unit = "job" if self.job_oriented else "task"
 
@@ -155,7 +157,29 @@
             task = tasks[self.id]
             if task.is_available(current_time, self.machine):
                 tasks.fix_task(self.id, self.machine, current_time)
-
+        if self.job_oriented:
+            all_fixed = True
+            for task in tasks.jobs[self.id]:
+                if task.is_available(current_time, self.machine):
+                    tasks.fix_task(self.id, self.machine, current_time)
+
+                    return Signal(Action.DONE)
+
+                if not task.is_fixed():
+                    all_fixed = False
+
+            if all_fixed:
+                return Signal(
+                    Action.RAISE,
+                    info=f"Job {self.id} cannot be executed. All tasks are already fixed.",
+                )
+
+        else:
+            task = tasks[self.id]
+            if task.is_available(current_time, self.machine):
+                tasks.fix_task(self.id, self.machine, current_time)
+
+                return Signal(Action.DONE)
                 return Signal(Action.DONE)
 
             if task.is_fixed():
@@ -163,21 +187,23 @@
                     Action.RAISE,
                     info=f"Task {self.id} cannot be executed. It is already being executed or completed",
                 )
+            if task.is_fixed():
+                return Signal(
+                    Action.RAISE,
+                    info=f"Task {self.id} cannot be executed. It is already being executed or completed",
+                )
 
         return Signal(
             Action.WAIT if self.wait else Action.SKIPPED,
         )
-
-<<<<<<< HEAD
+        return Signal(
+            Action.WAIT if self.wait else Action.SKIPPED,
+        )
+
 
 class Submit(Execute):
     "Submits a task to a specific machine. If the task cannot be executed, it is waited for."
 
-=======
-class Submit(Execute):
-    "Submits a task to a specific machine. If the task cannot be executed, it is waited for."
-
->>>>>>> 9ab9b2da
     name = "submit"
 
     def __init__(
@@ -187,7 +213,6 @@
         job_oriented: bool = False,
     ):
         super().__init__(id, machine, job_oriented, wait=True)
-
 
 class Pause(Instruction):
     "Pauses a task if it is currently executing. Can only be used in preemptive scheduling."
@@ -309,12 +334,6 @@
 ) -> tuple[int, ...]:
     "Parse the raw instruction arguments into required and optional arguments."
     return args + (-1,) * (output_size - len(args))
-<<<<<<< HEAD
-
-
-n_max_args: Final[int] = 3
-=======
->>>>>>> 9ab9b2da
 
 
 n_max_args: Final[int] = 3
@@ -323,17 +342,12 @@
 ) -> tuple[Instruction, TIME]:
     "Parse raw instruction arguments into an Instruction object and the scheduled time."
     if isinstance(action, Instruction):
-<<<<<<< HEAD
         (time,) = parse_args(args, 1)
-=======
-        time, = parse_args(args, 1)
->>>>>>> 9ab9b2da
         instruction = action
 
     else:
         is_execute = action.startswith("execute")
         is_submit = action.startswith("submit")
-<<<<<<< HEAD
 
         if is_execute or is_submit:
             job_oriented = action.endswith("job")
@@ -345,36 +359,6 @@
 
             else:
                 id, machine, time = parse_args(args, 3)
-
-            instruction = Execute(id, machine, job_oriented, wait=is_submit)
-
-        elif action == "pause":
-            task_id, time = parse_args(args, 2)
-
-            instruction = Pause(task_id)
-
-        elif action == "complete":
-            task_id, time = parse_args(args, 2)
-
-            instruction = Complete(task_id)
-
-        elif action == "advance":
-            to_time, time = parse_args(args, 2)
-
-            instruction = Advance(to_time)
-
-        elif action == "query":
-            (time,) = parse_args(args, 1)
-
-            instruction = Query()
-
-        elif action == "clear":
-            (time,) = parse_args(args, 1)
-=======
-
-        if is_execute or is_submit:
-            job_oriented = action.endswith("job")
-
             if 0 < len(args) <= 2 and len(tasks[args[0]].machines) == 1:
                 # If the task has only one machine, we can skip the machine argument
                 machine = tasks[args[0]].machines[0]
@@ -383,9 +367,7 @@
             else:
                 id, machine, time = parse_args(args, 3)
 
-            instruction = Execute(
-                id, machine, job_oriented, wait=is_submit
-            )
+            instruction = Execute(id, machine, job_oriented, wait=is_submit)
 
         elif action == "pause":
             task_id, time = parse_args(args, 2)
@@ -403,13 +385,12 @@
             instruction = Advance(to_time)
 
         elif action == "query":
-            time, = parse_args(args, 1)
+            (time,) = parse_args(args, 1)
 
             instruction = Query()
 
         elif action == "clear":
-            time, = parse_args(args, 1)
->>>>>>> 9ab9b2da
+            (time,) = parse_args(args, 1)
             instruction = Clear()
 
         else:
